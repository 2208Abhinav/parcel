--- conflicted
+++ resolved
@@ -122,11 +122,7 @@
             asset,
             pipeline.slice(1),
             null,
-<<<<<<< HEAD
-            getNextContext(context, input, result)
-=======
             generate
->>>>>>> 8dfb79b8
           );
 
           assets = assets.concat(nextPipelineResult.assets);
@@ -144,11 +140,7 @@
           asset,
           await this.config.getTransformers(nextFilePath),
           null,
-<<<<<<< HEAD
-          getNextContext(context, input, result)
-=======
           generate
->>>>>>> 8dfb79b8
         );
 
         assets = assets.concat(nextPipelineResult.assets);
@@ -244,89 +236,10 @@
     asset.output = await generate(asset);
   }
 
-<<<<<<< HEAD
-  return output;
-}
-
-async function transformerResultToAsset(
-  input: TransformerInput,
-  result: TransformerResult,
-  context: TransformContext
-): Promise<Asset> {
-  let output = await getOutput(input, result, context);
-  let env = mergeEnvironment(input.env, result.env);
-  let dependencies = (result.dependencies || []).map(dep =>
-    toDependency(input, dep)
-  );
-
-  let connectedFiles = context.connectedFiles.concat(
-    result.connectedFiles || []
-  );
-  await Promise.all(
-    connectedFiles.map(async file => {
-      if (!file.hash) {
-        file.hash = await md5.file(file.filePath);
-      }
-    })
-  );
-
-  return {
-    id: md5(input.filePath + result.type + JSON.stringify(env)),
-    hash: context.hash || md5(output.code),
-    filePath: input.filePath,
-    type: result.type,
-    dependencies: context.dependencies.concat(dependencies),
-    connectedFiles,
-    output,
-    env,
-    meta: Object.assign({}, context.meta, result.meta)
-  };
-}
-
-function toDependency(input: TransformerInput, dep: Dependency): Dependency {
-  dep.env = mergeEnvironment(input.env, dep.env);
-  return dep;
-}
-
-function transformerResultToInput(
-  input: TransformerInput,
-  result: TransformerResult
-): TransformerInput {
-  return {
-    filePath: input.filePath,
-    code: result.code || (result.output && result.output.code) || input.code,
-    ast: result.ast || input.ast,
-    env: mergeEnvironment(input.env, result.env)
-  };
-}
-
-function mergeEnvironment(a: Environment, b: ?Environment): Environment {
-  return Object.assign({}, a, b);
-}
-
-function getNextContext(
-  context: TransformContext,
-  input: TransformerInput,
-  result: TransformerResult
-): TransformContext {
-  let dependencies = (result.dependencies || []).map(dep =>
-    toDependency(input, dep)
-  );
-
-  return {
-    type: result.type,
-    generate: context.generate,
-    dependencies: context.dependencies.concat(dependencies),
-    connectedFiles: context.connectedFiles.concat(result.connectedFiles || []),
-    hash: context.hash,
-    meta: Object.assign({}, context.meta, result.meta)
-  };
-=======
   asset.ast = null;
   asset.code = '';
 
   return asset;
->>>>>>> 8dfb79b8
 }
 
 async function checkCacheEntry(cacheEntry: CacheEntry): Promise<boolean> {
