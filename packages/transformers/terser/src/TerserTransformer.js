--- conflicted
+++ resolved
@@ -10,13 +10,8 @@
 }
 
 export default new Transformer({
-<<<<<<< HEAD
-  async getConfig(asset /* , options */) {
-    return config.load(asset.filePath, [
-=======
   async getConfig(asset) {
     return asset.getConfig([
->>>>>>> 8dfb79b8
       '.terserrc',
       '.uglifyrc',
       '.uglifyrc.js',
